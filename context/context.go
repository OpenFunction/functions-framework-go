package context

import (
	"context"
	"encoding/json"
	"errors"
	"fmt"
	"net/http"
	"os"
	"strconv"
	"strings"
	"sync"
	"time"

	"github.com/SkyAPM/go2sky"
	cloudevents "github.com/cloudevents/sdk-go/v2"
	dapr "github.com/dapr/go-sdk/client"
	"github.com/dapr/go-sdk/service/common"
	"github.com/gorilla/mux"
	"k8s.io/klog/v2"
	agentv3 "skywalking.apache.org/repo/goapi/collect/language/agent/v3"
)

var (
	clientGRPCPort         string
	bindingQueueComponents = map[string]bool{
		"bindings.kafka":                  true,
		"bindings.rabbitmq":               true,
		"bindings.aws.sqs":                true,
		"bindings.aws.kinesis":            true,
		"bindings.gcp.pubsub":             true,
		"bindings.azure.eventgrid":        true,
		"bindings.azure.eventhubs":        true,
		"bindings.azure.servicebusqueues": true,
		"bindings.azure.storagequeues":    true,
	}
)

const (
	TestModeEnvName                           = "TEST_MODE"
	FunctionContextEnvName                    = "FUNC_CONTEXT"
	PodNameEnvName                            = "POD_NAME"
	PodNamespaceEnvName                       = "POD_NAMESPACE"
	ModeEnvName                               = "CONTEXT_MODE"
	Async                        Runtime      = "Async"
	Knative                      Runtime      = "Knative"
	OpenFuncBinding              ResourceType = "bindings"
	OpenFuncTopic                ResourceType = "pubsub"
	Success                                   = 200
	InternalError                             = 500
	defaultPort                               = "8080"
	defaultHttpPattern                        = "/"
	daprSidecarGRPCPort                       = "50001"
	TracingProviderSkywalking                 = "skywalking"
	TracingProviderOpentelemetry              = "opentelemetry"
	KubernetesMode                            = "kubernetes"
	SelfHostMode                              = "self-host"
	TestModeOn                                = "on"
	innerEventTypePrefix                      = "io.openfunction.function"
	tracingProviderSkywalking                 = "skywalking"
	RawData                                   = Option("RawData") // This option controls the Send() function to send raw data
)

type Runtime string
type ResourceType string
type Option string

type NativeContext interface {
	// GetNativeContext returns the Go native context object.
	GetNativeContext() context.Context

	// SetNativeContext set the Go native context object.
	SetNativeContext(context.Context)
}

type RuntimeContext interface {
	NativeContext

	// GetName returns the function's name.
	GetName() string

	// GetMode returns the operating environment mode of the function.
	GetMode() string

	// GetContext returns the pointer of raw OpenFunction FunctionContext object.
	GetContext() *FunctionContext

	// GetOut returns the pointer of raw OpenFunction FunctionOut object.
	GetOut() Out

	// HasInputs detects if the function has any input sources.
	HasInputs() bool

	// HasOutputs detects if the function has any output targets.
	HasOutputs() bool

	// InitDaprClientIfNil detects whether the dapr client in the current FunctionContext has been initialized,
	// and initializes it if it has not been initialized.
	InitDaprClientIfNil()

	// DestroyDaprClient destroys the dapr client when the function is executed with an exception.
	DestroyDaprClient()

	// GetPrePlugins returns a list of plugin names for the previous phase of function execution.
	GetPrePlugins() []string

	// GetPostPlugins returns a list of plugin names for the post phase of function execution.
	GetPostPlugins() []string

	// GetRuntime returns the Runtime.
	GetRuntime() Runtime

	// GetPort returns the port that the function service is listening on.
	GetPort() string

	// GetError returns the error status of the function.
	GetError() error

	// GetHttpPattern returns the path of the server listening in Knative runtime mode.
	GetHttpPattern() string

	// SetSyncRequest sets the native http.ResponseWriter and *http.Request when an http request is received.
	SetSyncRequest(w http.ResponseWriter, r *http.Request)

	// SetEvent sets the name of the input source and the native event when an event request is received.
	SetEvent(inputName string, event interface{})

	// GetInputs returns the mapping relationship of *Input.
	GetInputs() map[string]*Input

	// GetOutputs returns the mapping relationship of *Output.
	GetOutputs() map[string]*Output

	// GetSyncRequest returns the pointer of SyncRequest.
	GetSyncRequest() *SyncRequest

	// GetBindingEvent returns the pointer of common.BindingEvent.
	GetBindingEvent() *common.BindingEvent

	// GetTopicEvent returns the pointer of common.TopicEvent.
	GetTopicEvent() *common.TopicEvent

	// GetCloudEvent returns the pointer of v2.Event.
	GetCloudEvent() *cloudevents.Event

	// GetInnerEvent returns the InnerEvent.
	GetInnerEvent() InnerEvent

	// WithOut adds the FunctionOut object to the RuntimeContext.
	WithOut(out *FunctionOut) RuntimeContext

	// WithError adds the error state to the RuntimeContext.
	WithError(err error) RuntimeContext

	// GetPodName returns the name of the pod the function is running on.
	GetPodName() string

	// GetPodNamespace returns the namespace of the pod the function is running on.
	GetPodNamespace() string

	// GetPluginsTracingCfg returns the TracingConfig interface.
	GetPluginsTracingCfg() TracingConfig

	// HasPluginsTracingCfg returns nil if there is no TracingConfig.
	HasPluginsTracingCfg() bool
}

type Context interface {
	NativeContext

	// Send provides the ability to allow the user to send data to a specified output target.
	Send(outputName string, data []byte) ([]byte, error)

	// ReturnOnSuccess returns the Out with a success state.
	ReturnOnSuccess() Out

	// ReturnOnInternalError returns the Out with an error state.
	ReturnOnInternalError() Out

	// GetSyncRequest returns the pointer of SyncRequest.
	GetSyncRequest() *SyncRequest

	// GetBindingEvent returns the pointer of common.BindingEvent.
	GetBindingEvent() *common.BindingEvent

	// GetTopicEvent returns the pointer of common.TopicEvent.
	GetTopicEvent() *common.TopicEvent

	// GetCloudEvent returns the pointer of v2.Event.
	GetCloudEvent() *cloudevents.Event

	// GetInnerEvent returns the InnerEvent.
	GetInnerEvent() InnerEvent

	// ContextOptions returns the context's options.
	ContextOptions() ContextOption
}

type Out interface {

	// GetOut returns the pointer of raw FunctionOut object.
	GetOut() *FunctionOut

	// GetCode returns the return code in FunctionOut.
	GetCode() int

	// GetData returns the return data in FunctionOut.
	GetData() []byte

	// GetMetadata returns the metadata in FunctionOut.
	GetMetadata() map[string]string

	// WithCode sets the FunctionOut with new return code.
	WithCode(code int) *FunctionOut

	// WithData sets the FunctionOut with new return data.
	WithData(data []byte) *FunctionOut
}

type TracingConfig interface {

	// IsEnabled detects if the tracing configuration is enabled.
	IsEnabled() bool

	// ProviderName returns the name of tracing provider.
	ProviderName() string

	// ProviderOapServer returns the oap server of the tracing provider.
	ProviderOapServer() string

	// GetTags returns the tags of the tracing configuration.
	GetTags() map[string]string

	// GetBaggage returns the baggage of the tracing configuration.
	GetBaggage() map[string]string
}

type ContextOption interface {
	SetRawData(condition bool) ContextOption
	IsRawDataEnabled() bool
}

type FunctionContext struct {
	mu             sync.Mutex
	Name           string             `json:"name"`
	Version        string             `json:"version"`
	RequestID      string             `json:"requestID,omitempty"`
	Ctx            context.Context    `json:"ctx,omitempty"`
	Inputs         map[string]*Input  `json:"inputs,omitempty"`
	Outputs        map[string]*Output `json:"outputs,omitempty"`
	Runtime        Runtime            `json:"runtime"`
	Port           string             `json:"port,omitempty"`
	State          interface{}        `json:"state,omitempty"`
	Event          *EventRequest      `json:"event,omitempty"`
	SyncRequest    *SyncRequest       `json:"syncRequest,omitempty"`
	PrePlugins     []string           `json:"prePlugins,omitempty"`
	PostPlugins    []string           `json:"postPlugins,omitempty"`
	PluginsTracing *PluginsTracing    `json:"pluginsTracing,omitempty"`
	Out            Out                `json:"out,omitempty"`
	Error          error              `json:"error,omitempty"`
	HttpPattern    string             `json:"httpPattern,omitempty"`
	podName        string
	podNamespace   string
	daprClient     dapr.Client
	mode           string
	options        map[Option]string
}

type EventRequest struct {
	InputName    string               `json:"inputName,omitempty"`
	BindingEvent *common.BindingEvent `json:"bindingEvent,omitempty"`
	TopicEvent   *common.TopicEvent   `json:"topicEvent,omitempty"`
	CloudEvent   *cloudevents.Event   `json:"cloudEventnt,omitempty"`
	innerEvent   InnerEvent
}

type SyncRequest struct {
	ResponseWriter http.ResponseWriter `json:"responseWriter,omitempty"`
	Request        *http.Request       `json:"request,omitempty"`
}

type Input struct {
	Uri           string            `json:"uri,omitempty"`
	ComponentName string            `json:"componentName"`
	ComponentType string            `json:"componentType"`
	Metadata      map[string]string `json:"metadata,omitempty"`
}

// GetType will be called after the context has been parsed correctly,
// therefore we do not have to handle the error return of getBuildingBlockType()
func (i *Input) GetType() ResourceType {
	bbt, _ := getBuildingBlockType(i.ComponentType)
	return bbt
}

type Output struct {
	Uri           string            `json:"uri,omitempty"`
	ComponentName string            `json:"componentName"`
	ComponentType string            `json:"componentType"`
	Metadata      map[string]string `json:"metadata,omitempty"`
	Operation     string            `json:"operation,omitempty"`
}

// GetType will be called after the context has been parsed correctly,
// therefore we do not have to handle the error return of getBuildingBlockType()
func (o *Output) GetType() ResourceType {
	bbt, _ := getBuildingBlockType(o.ComponentType)
	return bbt
}

type FunctionOut struct {
	mu       sync.Mutex
	Code     int               `json:"code"`
	Data     []byte            `json:"data,omitempty"`
	Error    error             `json:"error,omitempty"`
	Metadata map[string]string `json:"metadata,omitempty"`
}

type PluginsTracing struct {
	Enabled  bool              `json:"enabled" yaml:"enabled"`
	Provider *TracingProvider  `json:"provider" yaml:"provider"`
	Tags     map[string]string `json:"tags,omitempty" yaml:"tags,omitempty"`
	Baggage  map[string]string `json:"baggage" yaml:"baggage"`
}

type TracingProvider struct {
	Name      string `json:"name" yaml:"name"`
	OapServer string `json:"oapServer" yaml:"oapServer"`
}

type ResponseWriterWrapper struct {
	http.ResponseWriter
	statusCode int
}

func (rww *ResponseWriterWrapper) Status() int {
	return rww.statusCode
}

func (rww *ResponseWriterWrapper) Header() http.Header {
	return rww.ResponseWriter.Header()
}

func (rww *ResponseWriterWrapper) Write(bytes []byte) (int, error) {
	return rww.ResponseWriter.Write(bytes)
}

func (rww *ResponseWriterWrapper) WriteHeader(statusCode int) {
	rww.statusCode = statusCode
	rww.ResponseWriter.WriteHeader(statusCode)
}

func NewResponseWriterWrapper(w http.ResponseWriter, statusCode int) *ResponseWriterWrapper {
	return &ResponseWriterWrapper{
		w,
		statusCode,
	}
}

func (ctx *FunctionContext) Send(outputName string, data []byte) ([]byte, error) {
	if !ctx.HasOutputs() {
		return nil, errors.New("no output")
	}

	var err error
	var output *Output
	var response *dapr.BindingEvent
	var payload []byte

	if v, ok := ctx.Outputs[outputName]; ok {
		output = v
	} else {
		return nil, fmt.Errorf("output %s not found", outputName)
	}

	payload = data

	if IsTracingProviderSkyWalking(ctx) && traceable(output.ComponentType) && !ctx.IsRawDataEnabled() {
		ie := NewInnerEvent(ctx)
		ie.MergeMetadata(ctx.GetInnerEvent())
		ie.SetUserData(data)

		// Set the exit span for tracing
		if err := setExitSpan(ctx, ie, outputName); err != nil {
			klog.Warningf("failed to set exit span: %v", err)
		}

		payload = ie.GetCloudEventJSON()
	}

	switch output.GetType() {
	case OpenFuncTopic:
		err = ctx.daprClient.PublishEvent(context.Background(), output.ComponentName, output.Uri, payload)
	case OpenFuncBinding:
		in := &dapr.InvokeBindingRequest{
			Name:      output.ComponentName,
			Operation: output.Operation,
			Data:      payload,
			Metadata:  output.Metadata,
		}
		response, err = ctx.daprClient.InvokeBinding(context.Background(), in)
	}

	if err != nil {
		return nil, err
	}

	if response != nil {
		return response.Data, nil
	}
	return nil, nil
}

func (ctx *FunctionContext) HasInputs() bool {
	if len(ctx.GetInputs()) > 0 {
		return true
	}
	return false
}

func (ctx *FunctionContext) HasOutputs() bool {
	if len(ctx.GetOutputs()) > 0 {
		return true
	}
	return false
}

func (ctx *FunctionContext) ReturnOnSuccess() Out {
	return &FunctionOut{
		Code: Success,
	}
}

func (ctx *FunctionContext) ReturnOnInternalError() Out {
	return &FunctionOut{
		Code: InternalError,
	}
}

func (ctx *FunctionContext) InitDaprClientIfNil() {
	if testMode := os.Getenv(TestModeEnvName); testMode == TestModeOn {
		return
	}

	if ctx.daprClient == nil {
		var err error
		ctx.mu.Lock()
		defer ctx.mu.Unlock()

		for attempts := 120; attempts > 0; attempts-- {
			c, e := dapr.NewClientWithPort(clientGRPCPort)
			if e == nil {
				ctx.daprClient = c
				break
			}
			err = e
			time.Sleep(500 * time.Millisecond)
		}

		if ctx.daprClient == nil {
			klog.Errorf("failed to init dapr client: %v", err)
			panic(err)
		}
	}
}

func (ctx *FunctionContext) DestroyDaprClient() {
	if testMode := os.Getenv(TestModeEnvName); testMode == TestModeOn {
		return
	}

	if ctx.daprClient != nil {
		ctx.mu.Lock()
		defer ctx.mu.Unlock()
		ctx.daprClient.Close()
		ctx.daprClient = nil
	}
}

func (ctx *FunctionContext) GetPrePlugins() []string {
	return ctx.PrePlugins
}

func (ctx *FunctionContext) GetPostPlugins() []string {
	return ctx.PostPlugins
}

func (ctx *FunctionContext) GetRuntime() Runtime {
	return ctx.Runtime
}

func (ctx *FunctionContext) GetPort() string {
	return ctx.Port
}

func (ctx *FunctionContext) GetHttpPattern() string {
	return ctx.HttpPattern
}

func (ctx *FunctionContext) GetError() error {
	return ctx.Error
}

func (ctx *FunctionContext) GetMode() string {
	return ctx.mode
}

func (ctx *FunctionContext) GetNativeContext() context.Context {
	return ctx.Ctx
}

func (ctx *FunctionContext) SetNativeContext(c context.Context) {
	ctx.Ctx = c
}

func (ctx *FunctionContext) SetSyncRequest(w http.ResponseWriter, r *http.Request) {
	ctx.mu.Lock()
	defer ctx.mu.Unlock()
	ctx.SyncRequest.ResponseWriter = w
	ctx.SyncRequest.Request = r
}

func (ctx *FunctionContext) SetEvent(inputName string, event interface{}) {
	switch t := event.(type) {
	case *common.BindingEvent:
		be := event.(*common.BindingEvent)
		ie := convertEvent(ctx, inputName, be.Data)
		ctx.setEvent(inputName, be, nil, nil, ie)
	case *common.TopicEvent:
		te := event.(*common.TopicEvent)
		ie := convertEvent(ctx, inputName, ConvertUserDataToBytes(te.Data))
		ctx.setEvent(inputName, nil, te, nil, ie)
	case *cloudevents.Event:
		ce := event.(*cloudevents.Event)
		ie := convertEvent(ctx, inputName, ce.Data())
		ctx.setEvent(inputName, nil, nil, ce, ie)
	default:
		klog.Errorf("failed to resolve event type: %v", t)
	}
}

func (ctx *FunctionContext) setEvent(name string, be *common.BindingEvent, te *common.TopicEvent, ce *cloudevents.Event, ie InnerEvent) {
	ctx.mu.Lock()
	defer ctx.mu.Unlock()
	ctx.Event.InputName = name
	ctx.Event.BindingEvent = be
	ctx.Event.TopicEvent = te
	ctx.Event.CloudEvent = ce
	ctx.Event.innerEvent = ie
}

func (ctx *FunctionContext) GetName() string {
	return ctx.Name
}

func (ctx *FunctionContext) GetContext() *FunctionContext {
	return ctx
}

func (ctx *FunctionContext) GetInputs() map[string]*Input {
	return ctx.Inputs
}

func (ctx *FunctionContext) GetOutputs() map[string]*Output {
	return ctx.Outputs
}

func (ctx *FunctionContext) GetPodName() string {
	return ctx.podName
}

func (ctx *FunctionContext) GetPodNamespace() string {
	return ctx.podNamespace
}

func (ctx *FunctionContext) GetSyncRequest() *SyncRequest {
	return ctx.SyncRequest
}

func (ctx *FunctionContext) GetBindingEvent() *common.BindingEvent {
	return ctx.Event.BindingEvent
}

func (ctx *FunctionContext) GetTopicEvent() *common.TopicEvent {
	return ctx.Event.TopicEvent
}

func (ctx *FunctionContext) GetCloudEvent() *cloudevents.Event {
	return ctx.Event.CloudEvent
}

func (ctx *FunctionContext) GetInnerEvent() InnerEvent {
	return ctx.Event.innerEvent
}

func (ctx *FunctionContext) GetPluginsTracingCfg() TracingConfig {
	return ctx.PluginsTracing
}

func (ctx *FunctionContext) HasPluginsTracingCfg() bool {
	return ctx.PluginsTracing != nil
}

func (ctx *FunctionContext) WithOut(out *FunctionOut) RuntimeContext {
	ctx.mu.Lock()
	defer ctx.mu.Unlock()
	ctx.Out = out
	return ctx
}

func (ctx *FunctionContext) WithError(err error) RuntimeContext {
	ctx.mu.Lock()
	defer ctx.mu.Unlock()
	ctx.Error = err
	return ctx
}

func (ctx *FunctionContext) GetOut() Out {
	return ctx.Out
}

func (ctx *FunctionContext) setContextOption(key Option, value string) {
	ctx.mu.Lock()
	defer ctx.mu.Unlock()
	ctx.options[key] = value
}

func (ctx *FunctionContext) getContextOption(key Option) string {
	if value, ok := ctx.options[key]; ok {
		return value
	} else {
		return ""
	}
}

func (ctx *FunctionContext) ContextOptions() ContextOption {
	return ctx
}

func (ctx *FunctionContext) SetRawData(enable bool) ContextOption {
	ctx.setContextOption(RawData, strconv.FormatBool(enable))
	return ctx
}

func (ctx *FunctionContext) IsRawDataEnabled() bool {
	if enable, err := strconv.ParseBool(ctx.getContextOption(RawData)); err != nil {
		return false
	} else {
		return enable
	}
}

func (o *FunctionOut) GetOut() *FunctionOut {
	return o
}

func (o *FunctionOut) GetCode() int {
	return o.Code
}

func (o *FunctionOut) GetData() []byte {
	return o.Data
}

func (o *FunctionOut) GetMetadata() map[string]string {
	return o.Metadata
}

func (o *FunctionOut) WithCode(code int) *FunctionOut {
	o.mu.Lock()
	defer o.mu.Unlock()
	o.Code = code
	return o
}

func (o *FunctionOut) WithData(data []byte) *FunctionOut {
	o.mu.Lock()
	defer o.mu.Unlock()
	o.Data = data
	return o
}

func (tracing *PluginsTracing) IsEnabled() bool {
	return tracing.Enabled
}

func (tracing *PluginsTracing) ProviderName() string {
	if tracing.Provider != nil {
		return tracing.Provider.Name
	} else {
		return ""
	}
}

func (tracing *PluginsTracing) ProviderOapServer() string {
	if tracing.Provider != nil {
		return tracing.Provider.OapServer
	} else {
		return ""
	}
}

func (tracing *PluginsTracing) GetTags() map[string]string {
	return tracing.Tags
}

func (tracing *PluginsTracing) GetBaggage() map[string]string {
	return tracing.Baggage
}

func registerTracingPluginIntoPrePlugins(plugins []string, target string) []string {
	if len(plugins) == 0 {
		plugins = append(plugins, target)
	} else if exist := hasPlugin(plugins, target); !exist {
		plugins = append(plugins, target)
	}
	return plugins
}

func registerTracingPluginIntoPostPlugins(plugins []string, target string) []string {
	if len(plugins) == 0 {
		plugins = append(plugins, target)
	} else if exist := hasPlugin(plugins, target); !exist {
		plugins = append(plugins[:1], plugins[:]...)
		plugins[0] = target
	}
	return plugins
}

func hasPlugin(plugins []string, target string) bool {
	for _, plg := range plugins {
		if plg == target {
			return true
		}
	}
	return false
}

func GetRuntimeContext() (RuntimeContext, error) {
	if ctx, err := parseContext(); err != nil {
		return nil, err
	} else {
		return ctx, nil
	}
}

func parseContext() (*FunctionContext, error) {
	ctx := &FunctionContext{
		Inputs:  make(map[string]*Input),
		Outputs: make(map[string]*Output),
	}

	data := os.Getenv(FunctionContextEnvName)
	if data == "" {
		return nil, fmt.Errorf("env %s not found", FunctionContextEnvName)
	}

	err := json.Unmarshal([]byte(data), ctx)
	if err != nil {
		return nil, err
	}

	switch ctx.Runtime {
	case Async, Knative:
		break
	default:
		return nil, fmt.Errorf("invalid runtime: %s", ctx.Runtime)
	}

	ctx.Event = &EventRequest{}
	ctx.SyncRequest = &SyncRequest{}

	if ctx.HasInputs() {
		for name, in := range ctx.GetInputs() {
			if _, err := getBuildingBlockType(in.ComponentType); err != nil {
				klog.Errorf("failed to get building block type for input %s: %v", name, err)
				return nil, err
			}
		}
	}

	if ctx.HasOutputs() {
		for name, out := range ctx.GetOutputs() {
			if _, err := getBuildingBlockType(out.ComponentType); err != nil {
				klog.Errorf("failed to get building block type for output %s: %v", name, err)
				return nil, err
			}
		}
	}

	switch os.Getenv(ModeEnvName) {
	case SelfHostMode:
		ctx.mode = SelfHostMode
	default:
		ctx.mode = KubernetesMode
	}

	if ctx.mode == KubernetesMode {
		podName := os.Getenv(PodNameEnvName)
		if podName == "" {
			return nil, errors.New("the name of the pod cannot be retrieved from the environment, " +
				"you need to set the POD_NAME environment variable")
		}
		ctx.podName = podName

		podNamespace := os.Getenv(PodNamespaceEnvName)
		if podNamespace == "" {
			return nil, errors.New("the namespace of the pod cannot be retrieved from the environment, " +
				"you need to set the POD_NAMESPACE environment variable")
		}
		ctx.podNamespace = podNamespace
	}

	if ctx.PluginsTracing != nil && ctx.PluginsTracing.IsEnabled() {
		if ctx.PluginsTracing.Provider != nil && ctx.PluginsTracing.Provider.Name != "" {
			switch ctx.PluginsTracing.Provider.Name {
			case TracingProviderSkywalking, TracingProviderOpentelemetry:
				ctx.PrePlugins = registerTracingPluginIntoPrePlugins(ctx.PrePlugins, ctx.PluginsTracing.Provider.Name)
				ctx.PostPlugins = registerTracingPluginIntoPostPlugins(ctx.PostPlugins, ctx.PluginsTracing.Provider.Name)
			default:
				return nil, fmt.Errorf("invalid tracing provider name: %s", ctx.PluginsTracing.Provider.Name)
			}
			if ctx.PluginsTracing.Tags != nil {
				if funcName, ok := ctx.PluginsTracing.Tags["func"]; !ok || funcName != ctx.Name {
					ctx.PluginsTracing.Tags["func"] = ctx.Name
				}
				ctx.PluginsTracing.Tags["instance"] = ctx.podName
				ctx.PluginsTracing.Tags["namespace"] = ctx.podNamespace
			}
		} else {
			return nil, errors.New("the tracing plugin is enabled, but its configuration is incorrect")
		}
	}

	if ctx.Port == "" {
		ctx.Port = defaultPort
	} else {
		if _, err := strconv.Atoi(ctx.Port); err != nil {
			return nil, fmt.Errorf("error parsing port: %s", err.Error())
		}
	}

	if ctx.HttpPattern == "" {
		ctx.HttpPattern = defaultHttpPattern
	}

	// When using self-hosted mode, configure the client port via env,
	// refer to https://docs.dapr.io/reference/environment/
	port := os.Getenv("DAPR_GRPC_PORT")
	if port == "" {
		clientGRPCPort = daprSidecarGRPCPort
	} else {
		clientGRPCPort = port
	}

	// Initialize the context options
	newContextOptions(ctx)

	return ctx, nil
}

func NewFunctionOut() *FunctionOut {
	return &FunctionOut{}
}

func newContextOptions(ctx *FunctionContext) {
	ctx.options = map[Option]string{
		RawData: "false",
	}
}

// Convert queue binding event into cloud event format to add tracing metadata in the cloud event context.
func traceable(t string) bool {

	// All events sent to dapr pubsub components need to be encapsulated
	if strings.HasPrefix(t, "pubsub") {
		return true
	}

	// For dapr binding components, let the mapping conditions of the bindingQueueComponents
	// determine if the tracing metadata can be added.
	return bindingQueueComponents[t]
}

func getBuildingBlockType(componentType string) (ResourceType, error) {
	typeSplit := strings.Split(componentType, ".")
	if len(typeSplit) > 1 {
		t := typeSplit[0]
		switch ResourceType(t) {
		case OpenFuncBinding, OpenFuncTopic:
			return ResourceType(t), nil
		default:
			return "", fmt.Errorf("unknown component type: %s", t)
		}
	}
	return "", errors.New("invalid component type")
}

func setExitSpan(ctx *FunctionContext, innerEvent InnerEvent, target string) error {
	if !ctx.HasPluginsTracingCfg() || !ctx.GetPluginsTracingCfg().IsEnabled() {
		return nil
	}

	switch ctx.GetPluginsTracingCfg().ProviderName() {
	case tracingProviderSkywalking:
		tracer := go2sky.GetGlobalTracer()
		if tracer == nil {
			return errors.New("skywalking is not enabled")
		}

		span, err := tracer.CreateExitSpan(ctx.GetNativeContext(), ctx.GetName(), target, func(headerKey, headerValue string) error {
			innerEvent.SetMetadata(headerKey, headerValue)
			return nil
		})
		if err != nil {
			return err
		}
		defer span.End()

		span.SetSpanLayer(agentv3.SpanLayer_FAAS)
		span.SetComponent(5013)
		return nil
	default:
		return nil
	}
}

func ConvertUserDataToBytes(data interface{}) []byte {
	if d, ok := data.([]byte); ok {
		return d
	}
	if d, ok := data.(string); ok {
		return []byte(d)
	}
	if d, err := json.Marshal(data); err != nil {
		return nil
	} else {
		return d
	}
}

<<<<<<< HEAD
type contextKey int

const (
	varsKey contextKey = iota
)

// Vars returns the route variables for the current request, if any.
var (
	Vars = mux.Vars
)

func CtxWithVars(ctx context.Context, vars map[string]string) context.Context {
	return context.WithValue(ctx, varsKey, vars)
}

func VarsFromCtx(ctx context.Context) map[string]string {
	if rv := ctx.Value(varsKey); rv != nil {
		return rv.(map[string]string)
	}
	return nil
=======
func IsTracingProviderSkyWalking(ctx RuntimeContext) bool {
	if ctx.HasPluginsTracingCfg() && ctx.GetPluginsTracingCfg().IsEnabled() &&
		ctx.GetPluginsTracingCfg().ProviderName() == TracingProviderSkywalking {
		return true
	}

	return false
>>>>>>> 4e00aaf5
}<|MERGE_RESOLUTION|>--- conflicted
+++ resolved
@@ -939,7 +939,6 @@
 	}
 }
 
-<<<<<<< HEAD
 type contextKey int
 
 const (
@@ -960,7 +959,8 @@
 		return rv.(map[string]string)
 	}
 	return nil
-=======
+}
+
 func IsTracingProviderSkyWalking(ctx RuntimeContext) bool {
 	if ctx.HasPluginsTracingCfg() && ctx.GetPluginsTracingCfg().IsEnabled() &&
 		ctx.GetPluginsTracingCfg().ProviderName() == TracingProviderSkywalking {
@@ -968,5 +968,4 @@
 	}
 
 	return false
->>>>>>> 4e00aaf5
 }