--- conflicted
+++ resolved
@@ -72,9 +72,6 @@
 	// GetNativeContext returns the Go native context object.
 	GetNativeContext() context.Context
 
-	// SetNativeContext set the Go native context object.
-	SetNativeContext(ctx context.Context)
-
 	// GetOut returns the pointer of raw OpenFunction FunctionOut object.
 	GetOut() Out
 
@@ -177,9 +174,6 @@
 
 	// GetInnerEvent returns the InnerEvent.
 	GetInnerEvent() InnerEvent
-
-	// GetNativeContext returns the Go native context object.
-	GetNativeContext() context.Context
 }
 
 type Out interface {
@@ -389,22 +383,14 @@
 }
 
 func (ctx *FunctionContext) HasInputs() bool {
-<<<<<<< HEAD
-	if ctx.Inputs != nil && len(ctx.Inputs) > 0 {
-=======
 	if len(ctx.GetInputs()) > 0 {
->>>>>>> 515f7b3a
 		return true
 	}
 	return false
 }
 
 func (ctx *FunctionContext) HasOutputs() bool {
-<<<<<<< HEAD
-	if ctx.Outputs != nil && len(ctx.Outputs) > 0 {
-=======
 	if len(ctx.GetOutputs()) > 0 {
->>>>>>> 515f7b3a
 		return true
 	}
 	return false
@@ -481,10 +467,6 @@
 
 func (ctx *FunctionContext) GetNativeContext() context.Context {
 	return ctx.Ctx
-}
-
-func (ctx *FunctionContext) SetNativeContext(nCtx context.Context) {
-	ctx.Ctx = nCtx
 }
 
 func (ctx *FunctionContext) SetSyncRequest(w http.ResponseWriter, r *http.Request) {
@@ -710,37 +692,19 @@
 	ctx.SyncRequest = &SyncRequest{}
 
 	if ctx.HasInputs() {
-<<<<<<< HEAD
-		for name, in := range ctx.Inputs {
-			switch in.Type {
-			case OpenFuncBinding, OpenFuncTopic:
-				break
-			default:
-				return nil, fmt.Errorf("invalid input type %s: %s", name, in.Type)
-=======
 		for name, in := range ctx.GetInputs() {
 			if _, err := getBuildingBlockType(in.ComponentType); err != nil {
 				klog.Errorf("failed to get building block type for input %s: %v", name, err)
 				return nil, err
->>>>>>> 515f7b3a
 			}
 		}
 	}
 
 	if ctx.HasOutputs() {
-<<<<<<< HEAD
-		for name, out := range ctx.Outputs {
-			switch out.Type {
-			case OpenFuncBinding, OpenFuncTopic:
-				break
-			default:
-				return nil, fmt.Errorf("invalid output type %s: %s", name, out.Type)
-=======
 		for name, out := range ctx.GetOutputs() {
 			if _, err := getBuildingBlockType(out.ComponentType); err != nil {
 				klog.Errorf("failed to get building block type for output %s: %v", name, err)
 				return nil, err
->>>>>>> 515f7b3a
 			}
 		}
 	}
