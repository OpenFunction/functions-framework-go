<<<<<<< HEAD
# OpenFunction functions-framework for Go
=======
# OpenFunction Functions Framework for Go
>>>>>>> e154d751

**functions-framework-go** is an implementation of functions-framework in Go. It follows the functions-framework criteria for function-to-application conversions.

To learn more about the functions-framework criteria, refer to the following links:

- [functions-framework proposal](https://github.com/OpenFunction/OpenFunction/blob/main/docs/proposals/202105_add_function_framework.md#function-context)
- [functions-framework repository](https://github.com/OpenFunction/functions-framework)

## Usage

**functions-framework-go** requires a Go 1.15+ environment. To import this pkg, configure the following code in the `go.mod` file:

> Get the correct *version* in [Compatibility](#compatibility).

```go
require (
	github.com/OpenFunction/functions-framework-go <version>
)
```

## Samples

To learn how to use **function-framework-go** and how it works, refer to the [functions-framework samples](https://github.com/OpenFunction/samples#functions-framework-samples) in the OpenFunction Samples repository.

## Compatibility

| Version                            | OpenFunction | Context | Builder (Go)                                 |
| ---------------------------------- | ------------ | ------- | -------------------------------------------- |
| v0.0.0-20210628081257-4137e46a99a6 | v0.3.*       | v0.1.0  | v0.2.2 (openfunction/builder-go:v0.2.2-1.15) |
| v0.0.0-20210922063920-81a7b2951b8a | v0.4.*       | v0.2.0  | v0.3.0 (openfunction/builder-go:v0.3.0-1.15) |
| v0.1.1                             | v0.5.*       | v0.2.0  | v0.4.0 (openfunction/builder-go:v0.4.0-1.15) |<|MERGE_RESOLUTION|>--- conflicted
+++ resolved
@@ -1,8 +1,4 @@
-<<<<<<< HEAD
-# OpenFunction functions-framework for Go
-=======
 # OpenFunction Functions Framework for Go
->>>>>>> e154d751
 
 **functions-framework-go** is an implementation of functions-framework in Go. It follows the functions-framework criteria for function-to-application conversions.
 
