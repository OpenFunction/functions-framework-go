package knative

import (
	"context"
	"fmt"
	"io"
	"net/http"
	"os"
	"runtime/debug"
	"strings"

	cloudevents "github.com/cloudevents/sdk-go/v2"
	"k8s.io/klog/v2"

	ofctx "github.com/OpenFunction/functions-framework-go/context"
	"github.com/OpenFunction/functions-framework-go/plugin"
	"github.com/OpenFunction/functions-framework-go/runtime"
)

const (
	functionStatusHeader = "X-OpenFunction-Status"
	crashStatus          = "crash"
	errorStatus          = "error"
	successStatus        = "success"
	defaultPattern       = "/"
)

type Runtime struct {
	port    string
	handler *http.ServeMux
	pattern string
}

func NewKnativeRuntime(port string, pattern string) *Runtime {
	if pattern == "" {
		pattern = defaultPattern
	}
	return &Runtime{
		port:    port,
		handler: http.DefaultServeMux,
		pattern: pattern,
	}
}

func (r *Runtime) Start(ctx context.Context) error {
	klog.Infof("Knative Function serving http: listening on port %s", r.port)
	klog.Fatal(http.ListenAndServe(fmt.Sprintf(":%s", r.port), r.handler))
	return nil
}

func (r *Runtime) RegisterOpenFunction(
	ctx ofctx.Context,
	prePlugins []plugin.Plugin,
	postPlugins []plugin.Plugin,
	fn func(ofctx.Context, []byte) (ofctx.Out, error),
) error {
	// Initialize dapr client if it is nil
	ofctx.InitDaprClientIfNil(&ctx)

	// Register the synchronous function (based on Knaitve runtime)
	r.handler.HandleFunc(r.pattern, func(w http.ResponseWriter, r *http.Request) {
		rm := runtime.NewRuntimeManager(ctx, prePlugins, postPlugins)
		rm.FuncContext.SyncRequestMeta.ResponseWriter = &w
		rm.FuncContext.SyncRequestMeta.Request = r
		defer RecoverPanicHTTP(w, "Function panic")

		rm.ProcessPreHooks()

		rm.FuncContext.Out, rm.FuncContext.Error = fn(rm.FuncContext, convertRequestBodyToByte(r))

		rm.ProcessPostHooks()

		switch rm.FuncContext.Out.Code {
		case ofctx.Success:
			w.Header().Set(functionStatusHeader, successStatus)
			return
		case ofctx.InternalError:
			w.Header().Set(functionStatusHeader, errorStatus)
			w.WriteHeader(int(rm.FuncContext.Out.Code))
			return
		default:
			return
		}
	})
	return nil
}

func (r *Runtime) RegisterHTTPFunction(
	ctx ofctx.Context,
	prePlugins []plugin.Plugin,
	postPlugins []plugin.Plugin,
	fn func(http.ResponseWriter, *http.Request) error,
) error {
	r.handler.HandleFunc(r.pattern, func(w http.ResponseWriter, r *http.Request) {
		rm := runtime.NewRuntimeManager(ctx, prePlugins, postPlugins)
		rm.FuncContext.SyncRequestMeta.ResponseWriter = &w
		rm.FuncContext.SyncRequestMeta.Request = r
		defer RecoverPanicHTTP(w, "Function panic")
<<<<<<< HEAD
		ctx.SyncRequestMeta.ResponseWriter = w
		ctx.SyncRequestMeta.Request = r
		if err := processPreHooksFunc(); err != nil {
			// Just logging errors
		}
=======

		rm.ProcessPreHooks()
>>>>>>> 12cee748

		rm.FuncContext.Error = fn(w, r)

		rm.ProcessPostHooks()

	})
	return nil
}

func (r *Runtime) RegisterCloudEventFunction(
	ctx context.Context,
	funcContext ofctx.Context,
	prePlugins []plugin.Plugin,
	postPlugins []plugin.Plugin,
	fn func(context.Context, cloudevents.Event) error,
) error {
	p, err := cloudevents.NewHTTP()
	if err != nil {
		klog.Errorf("failed to create protocol: %v\n", err)
		return err
	}

	handleFn, err := cloudevents.NewHTTPReceiveHandler(ctx, p, func(ctx context.Context, ce cloudevents.Event) error {
		rm := runtime.NewRuntimeManager(funcContext, prePlugins, postPlugins)
		rm.FuncContext.EventMeta.CloudEvent = &ce

		rm.ProcessPreHooks()

		rm.FuncContext.Error = fn(ctx, ce)

		rm.ProcessPostHooks()

		return funcContext.Error
	})

	if err != nil {
		klog.Errorf("failed to create handler: %v\n", err)
		return err
	}

	r.handler.Handle("/", handleFn)
	return nil
}

func RecoverPanicHTTP(w http.ResponseWriter, msg string) {
	if r := recover(); r != nil {
		writeHTTPErrorResponse(w, http.StatusInternalServerError, crashStatus, fmt.Sprintf("%s: %v\n\n%s", msg, r, debug.Stack()))
	}
}

func writeHTTPErrorResponse(w http.ResponseWriter, statusCode int, status, msg string) {
	// Ensure logs end with a newline otherwise they are grouped incorrectly in SD.
	if !strings.HasSuffix(msg, "\n") {
		msg += "\n"
	}
	fmt.Fprintf(os.Stderr, msg)

	w.Header().Set(functionStatusHeader, status)
	w.WriteHeader(statusCode)
	fmt.Fprintf(w, msg)
}

func convertRequestBodyToByte(r *http.Request) []byte {
	body, err := io.ReadAll(r.Body)
	if err != nil {
		return nil
	}
	return body
}<|MERGE_RESOLUTION|>--- conflicted
+++ resolved
@@ -96,16 +96,8 @@
 		rm.FuncContext.SyncRequestMeta.ResponseWriter = &w
 		rm.FuncContext.SyncRequestMeta.Request = r
 		defer RecoverPanicHTTP(w, "Function panic")
-<<<<<<< HEAD
-		ctx.SyncRequestMeta.ResponseWriter = w
-		ctx.SyncRequestMeta.Request = r
-		if err := processPreHooksFunc(); err != nil {
-			// Just logging errors
-		}
-=======
 
 		rm.ProcessPreHooks()
->>>>>>> 12cee748
 
 		rm.FuncContext.Error = fn(w, r)
 
