setup:
  env: kind
  file: ../../kind.yaml
  steps:
    - name: install dapr
      command: |
        dapr -v || (wget -q https://raw.githubusercontent.com/dapr/cli/master/install/install.sh -O - | /bin/bash)
<<<<<<< HEAD
        dapr init -k --runtime-version 1.8.3 --log-as-json --wait --timeout 600
=======
        dapr init -k --runtime-version 1.8.1 --log-as-json --wait --timeout 600
>>>>>>> da4e2ca6
      wait:
        - namespace: dapr-system
          resource: pod
          label-selector: app.kubernetes.io/name=dapr
          for: condition=Ready

    - name: build and load image
      command: |
        docker build -t sync_e2e_http_variables:latest -f test/declarative/sync-http-variables/Dockerfile.sync.http-variables .
        kind load docker-image sync_e2e_http_variables:latest

    - name: setup manifests
      path: manifests.yaml
      wait:
        - namespace: default
          resource: pod/sync-http-variables
          for: condition=Ready

#  kind:
#    expose-ports:
#      - namespace: default
#        resource: service/sync
#        port: 12345

  timeout: 30m

cleanup:
  # always never success failure
  on: success

#trigger:
#  action: "http"
#  interval: 3s
#  times: 10
#  url: http://127.0.0.1:80
#  method: GET

verify:
  # verify with retry strategy
  retry:
    # max retry count
    count: 60
    # the interval between two attempts, e.g. 10s, 1m.
    interval: 10s
  cases:
    - query: bash test/declarative/sync-http-variables/verify-http.sh 127.0.0.1:80/hello/openfunction | yq
      expected: expected.data-hello.yaml
    - query: bash test/declarative/sync-http-variables/verify-http.sh 127.0.0.1:80/hellov2/openfunction | yq
      expected: expected.data-hello.yaml
    - query: bash test/declarative/sync-http-variables/verify-cloudevent-binary.sh 127.0.0.1:80/foo/openfunction | yq
      expected: expected.data-foo.yaml
    - query: bash test/declarative/sync-http-variables/verify-cloudevent-structured.sh 127.0.0.1:80/foo/openfunction | yq
      expected: expected.data-foo.yaml
    - query: bash test/declarative/sync-http-variables/verify-cloudevent-binary.sh 127.0.0.1:80/foov2/openfunction | yq
      expected: expected.data-foo.yaml
    - query: bash test/declarative/sync-http-variables/verify-cloudevent-structured.sh 127.0.0.1:80/foov2/openfunction | yq
      expected: expected.data-foo.yaml
    - query: bash test/declarative/sync-http-variables/verify-ofn-http.sh 127.0.0.1:80/bar/openfunction | yq
      expected: expected.data-bar.yaml
    - query: bash test/declarative/sync-http-variables/verify-ofn-cloudevent-binary.sh 127.0.0.1:80/bar/openfunction | yq
      expected: expected.data-bar.yaml
    - query: bash test/declarative/sync-http-variables/verify-ofn-cloudevent-structured.sh 127.0.0.1:80/bar/openfunction | yq
      expected: expected.data-bar.yaml
    - query: bash test/declarative/sync-http-variables/verify-ofn-http.sh 127.0.0.1:80/barv2/openfunction | yq
      expected: expected.data-bar.yaml
    - query: bash test/declarative/sync-http-variables/verify-ofn-cloudevent-binary.sh 127.0.0.1:80/barv2/openfunction | yq
      expected: expected.data-bar.yaml
    - query: bash test/declarative/sync-http-variables/verify-ofn-cloudevent-structured.sh 127.0.0.1:80/barv2/openfunction | yq
      expected: expected.data-bar.yaml<|MERGE_RESOLUTION|>--- conflicted
+++ resolved
@@ -5,11 +5,7 @@
     - name: install dapr
       command: |
         dapr -v || (wget -q https://raw.githubusercontent.com/dapr/cli/master/install/install.sh -O - | /bin/bash)
-<<<<<<< HEAD
         dapr init -k --runtime-version 1.8.3 --log-as-json --wait --timeout 600
-=======
-        dapr init -k --runtime-version 1.8.1 --log-as-json --wait --timeout 600
->>>>>>> da4e2ca6
       wait:
         - namespace: dapr-system
           resource: pod
